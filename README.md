--- conflicted
+++ resolved
@@ -42,7 +42,6 @@
 }
 
 func quotesParse(r *geziyor.Response) {
-<<<<<<< HEAD
     r.DocHTML.Find("div.quote").Each(func(i int, s *goquery.Selection) {
         r.Exports <- map[string]interface{}{
             "text":   s.Find("span.text").Text(),
@@ -50,19 +49,8 @@
         }
     })
     if href, ok := r.DocHTML.Find("li.next > a").Attr("href"); ok {
-        go r.Geziyor.Get(r.JoinURL(href), quotesParse)
+        r.Geziyor.Get(r.JoinURL(href), quotesParse)
     }
-=======
-	r.DocHTML.Find("div.quote").Each(func(i int, s *goquery.Selection) {
-		r.Exports <- map[string]interface{}{
-			"text":   s.Find("span.text").Text(),
-			"author": s.Find("small.author").Text(),
-		}
-	})
-	if href, ok := r.DocHTML.Find("li.next > a").Attr("href"); ok {
-		r.Geziyor.Get(r.JoinURL(href), quotesParse)
-	}
->>>>>>> c6ea8244
 }
 ```
 
